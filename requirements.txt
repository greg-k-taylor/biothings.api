beautifulsoup4
aiocron
asyncssh==1.7.1 # needs libffi-dev installed (apt-get)
pymongo
psutil
IPython
boto
jsonpointer
prettytable # diff report renderer
multiprocessing_on_dill # to replace pickler in concurrent.futures
dill # default pickler for job_manager (so we can pickle lambda)
pyinotify # hub reloader
tornado==4.5.3 # hub webserver
sockjs-tornado==1.0.3 # websocket for hub webapp
<<<<<<< HEAD
networkx>=2.1
=======
elasticsearch==6.1.1
>>>>>>> d7eb324b
<|MERGE_RESOLUTION|>--- conflicted
+++ resolved
@@ -12,8 +12,4 @@
 pyinotify # hub reloader
 tornado==4.5.3 # hub webserver
 sockjs-tornado==1.0.3 # websocket for hub webapp
-<<<<<<< HEAD
-networkx>=2.1
-=======
-elasticsearch==6.1.1
->>>>>>> d7eb324b
+elasticsearch==6.1.1