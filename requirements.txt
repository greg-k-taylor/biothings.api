--- conflicted
+++ resolved
@@ -6,11 +6,8 @@
 IPython
 boto
 jsonpointer
-<<<<<<< HEAD
 prettytable # diff report renderer
 pympler # compute diff size
 multiprocessing_on_dill # to replace pickler in concurrent.futures
 dill # default pickler for job_manager (so we can pickle lambda)
-=======
-pyrestful==0.4.2 # hub rest api
->>>>>>> 07dd12d8
+pyrestful==0.4.2 # hub rest api