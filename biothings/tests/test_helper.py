--- conflicted
+++ resolved
@@ -25,18 +25,11 @@
 
 
 class TornadoTestServerMixin(AsyncHTTPTestCase):
-<<<<<<< HEAD
-    ''' Starts a tornado server to run tests against
-        Accepts server settings by overriding get_app in sub-classes
-    '''
-    __test__ = False
-=======
     '''
         Starts a tornado server to run tests on
         Must appear first in inheritance list
     '''
     __test__ = False  # not to be used directly
->>>>>>> df641bc1
 
     def __init__(self, methodName):
         super(TornadoTestServerMixin, self).__init__(methodName)
@@ -46,14 +39,8 @@
         self.host = ''
 
     def get_app(self):
-<<<<<<< HEAD
-        """Should be overridden by subclasses to return a
-        `tornado.web.Application` or other `.HTTPServer` callback.
-        """
-=======
         """ Should be overridden by subclasses to return a
             `tornado.web.Application` or other `.HTTPServer` callback. """
->>>>>>> df641bc1
         raise NotImplementedError()
 
     def request(self, url, method="GET", body=None, headers=None):
@@ -64,16 +51,6 @@
         return res, res.body
 
 
-<<<<<<< HEAD
-class BiothingsTestHelper(unittest.TestCase):
-    ''' Contains common functions to help facilitate testing.
-        Assumes that .host .api are set in the subclass '''
-
-    __test__ = False
-
-    _d = staticmethod(json.loads)    # shorthand for json decode
-    _e = staticmethod(json.dumps)    # shorthand for json encode
-=======
 class BiothingsTestCase(unittest.TestCase):
     '''
         Contains common functions to help facilitate testing.
@@ -84,7 +61,6 @@
     # override in subclass
     host = None
     api = None
->>>>>>> df641bc1
 
     _d = staticmethod(json.loads)    # shorthand for json decode
     _e = staticmethod(json.dumps)    # shorthand for json encode
@@ -92,7 +68,8 @@
     #############################################################
     # Helper functions                                          #
     #############################################################
-<<<<<<< HEAD
+
+    # HTTP Requests
 
     @staticmethod
     def request(url, method="GET", body=None, headers=None):
@@ -105,88 +82,6 @@
             res = requests.head(url, headers=headers)
         return res, res.content
 
-    @staticmethod
-    def encode_dict(dic):
-        '''urllib.urlencode (python 2.x) cannot take unicode string.
-           encode as utf-8 first to get it around.
-        '''
-        if PY3:
-            # no need to do anything
-            return dic
-
-        def smart_encode(string):
-            return string.encode('utf-8') if isinstance(string, six.text_type) else string
-
-        return {key: smart_encode(val) for key, val in dic.items()}
-
-    @staticmethod
-    def truncate(string, limit):
-        ''' truncate a long string with a trailing ellipsis '''
-        if len(string) <= limit:
-            return string
-        return string[:limit] + '...'
-
-    @classmethod
-    def json_ok(cls, byte_str, checkerror=True):
-        ''' load utf-8 encoded json into a dict '''
-        dic = cls._d(byte_str.decode('utf-8'))
-        if checkerror:
-            assert not (isinstance(dic, dict)
-                        and 'error' in dic), cls.truncate(str(dic), 100)
-        return dic
-
-    @classmethod
-    def msgpack_ok(cls, packed_bytes, checkerror=True):
-        ''' load msgpack into a dict '''
-        dic = msgpack.unpackb(packed_bytes)
-        if checkerror:
-            assert not (isinstance(dic, dict)
-                        and 'error' in dic), cls.truncate(str(dic), 100)
-        return dic
-
-    def head_ok(self, url):
-        ''' status code indicating the entity-header fields corresponding to
-        the requested resource are sent in the response without any message-body '''
-        res, _ = self.request(url, 'HEAD')
-        assert res.status_code == 200, "status {} != 200 for HEAD to url: {}".format(
-            res.status_code, url)
-
-    def get_status_code(self, url, status_code):
-        ''' make a get request and return the content if the status code matches the expectation'''
-        res, con = self.request(url)
-        assert res.status_code == status_code, "status {} != {} for GET to url: {}".format(
-            res.status_code, status_code, url)
-        return con
-
-    def get_ok(self, url):
-        ''' status code indicating the requested resource is sent in the response '''
-        return self.get_status_code(url, 200)
-
-    def get_404(self, url):
-        ''' status code indicating the requested resource is not found '''
-        return self.get_status_code(url, 404)
-
-    def get_405(self, url):
-        ''' status code indicating the GET is not allowed for the specified resource '''
-        return self.get_status_code(url, 405)
-
-    def post_status_code(self, url, params, status_code):
-        ''' make a post request and return the content if the status code matches the expectation'''
-=======
-
-    # HTTP Requests
-
-    @staticmethod
-    def request(url, method="GET", body=None, headers=None):
-        ''' Function signature simulates httplib2.Http.request() '''
-        if method == 'GET':
-            res = requests.get(url, headers=headers)
-        elif method == 'POST':
-            res = requests.post(url, data=body, headers=headers)
-        elif method == 'HEAD':
-            res = requests.head(url, headers=headers)
-        return res, res.content
-
     def head_ok(self, url):
         ''' Send a HEAD request and asserts response status code indicates
         the entity-header fields corresponding to the requested resource
@@ -218,7 +113,6 @@
     def post_status_match(self, url, params, status_code):
         ''' Make a post request and asserts the response status code matches
             that of expectation, return the response content in bytes  '''
->>>>>>> df641bc1
         headers = {'Content-type': 'application/x-www-form-urlencoded'}
         res, con = self.request(url, 'POST', urlencode(
             self.encode_dict(params)), headers=headers)
@@ -227,13 +121,8 @@
         return con
 
     def post_ok(self, url, params):
-<<<<<<< HEAD
-        ''' status code indicating the request has succeeded and the server
-        responded with an entity describing or containing the result of the action'''
-=======
         ''' Asserts server says the POST request has succeeded and it responded
             with an entity describing or containing the result of the action '''
->>>>>>> df641bc1
         headers = {'Content-type': 'application/x-www-form-urlencoded'}
         res, con = self.request(url, 'POST', urlencode(
             self.encode_dict(params)), headers=headers)
@@ -241,119 +130,16 @@
             res.status, url, params)
         return con
 
-<<<<<<< HEAD
-    def query_has_hits(self, param_q, query_endpoint='query'):
-        ''' make the specified query and examine if return is empty '''
-        dic = self.json_ok(self.get_ok(
-            self.api + '/' + query_endpoint + '?q=' + param_q))
-        assert dic.get('total', 0) > 0 and dic.get('hits', [])
-        return dic
-
-    @staticmethod
-    def parse_url(url, option):
-        ''' parse the url string to see if option is specified,
-        if so return the option param, if not return empty string'''
-=======
     @staticmethod
     def parse_url(url, option):
         ''' Parse the url string to see if an option is specified,
             if so return the option value, if not return empty string '''
->>>>>>> df641bc1
         options = urlparse(url).query.split('&')
         for opt in options:
             if opt.split('=')[0] == option:
                 return opt.split('=')[1]
         return ''
 
-<<<<<<< HEAD
-    @staticmethod
-    def convert_msgpack(obj):
-        ''' obj is a msgpack decoded dict (strings are still byte objects).
-            Traverse through obj and decode all bytes into python strings.  Return the result.
-        '''
-        def convert_str(k):
-            if isinstance(k, bytes):
-                return k.decode('utf-8')
-            return k
-
-        def traverse(obj):
-            if isinstance(obj, list):
-                return [traverse(i) for i in obj]
-            if isinstance(obj, dict):
-                return {convert_str(tk): traverse(tv) for (tk, tv) in obj.items()}
-            return convert_str(obj)
-
-        return traverse(obj)
-
-    @staticmethod
-    def check_fields(res_req_flds, res_all_flds, req_flds, add_flds=None):
-        ''' Tests the fields parameter.  Currently this takes these parameters:
-                res_req_flds is the dict with original request response (with fields)
-                res_all_flds is the dict with total request response (with fields = all)
-                req_flds is the list of requested fields e.g. ['cadd.gene']
-                add_flds is the list of additional fields not already known as
-                    a typical biothing object eg. _license for cadd in myvariant
-
-            expand_requested_fields: gives the list of all possible keys in an object,
-            based on the users fields input, e.g.: cadd.gene means that cadd and cadd.gene
-            should be in the output (if available), similarly, if clinvar is not in the total
-            object, then it should not be in the output (even if the user specifies it).
-
-            flatten_dict: this flattens a json objects keys using dot notation, returns a
-            list of all dotted keys in the object, written poorly, so it leaves a . in front :)
-
-            The test basically works like this: it flattens the total request (all possible fields),
-            and then uses it in expand_requested_fields (as all_fields).  This returns the list of
-            fields which should be in the o object (with fields f).  Next we flatten o, and make
-            sure that flattened o is a subset of the list of fields which should be in the object +
-            the root fields (_id, _version, query, _score).  Can do a more strict test with set
-            equality, but this is fine for now....
-        '''
-
-        def expand_requested_fields(requested_fields, all_fields):
-            # find all possible fields from the request,
-            possible_fields = []
-            if requested_fields[0] == 'all':
-                return all_fields
-            for field in requested_fields:
-                possible_fields += [s for s in all_fields if s ==
-                                    field or s.startswith(field + '.')]
-            # Go through and add parent nodes, which must be in the object....
-            pfs = set(possible_fields)
-            for fld in possible_fields:
-                tk = ''
-                for path in fld.split('.'):
-                    tk = tk + '.' + path if tk else path
-                    pfs.add(tk)
-            return list(pfs)
-
-        def flatten_dict(d, p, r):
-            if isinstance(d, list):
-                for i in d:
-                    flatten_dict(i, p, r)
-            elif isinstance(d, dict):
-                # Add these keys
-                for k in d.keys():
-                    r[p + '.' + k] = 0
-                    flatten_dict(d[k], p + '.' + k, r)
-
-        if not add_flds:
-            add_flds = []
-        possible_fields = {}
-        flatten_dict(res_all_flds, '', possible_fields)
-        true_fields = expand_requested_fields(
-            req_flds, [x.lstrip('.') for x in possible_fields])
-        actual_flattened_keys = {}
-        flatten_dict(res_req_flds, '', actual_flattened_keys)
-        actual_flattened_keys = [x.lstrip('.')
-                                 for x in actual_flattened_keys]
-        additional_fields = ['_id', '_version', 'query', '_score'] + add_flds
-        # Make sure that all of the actual keys are among the set of requested fields
-        assert set(actual_flattened_keys).issubset(set(true_fields + additional_fields)), \
-            "The returned keys of object {} have extra keys than expected, the offending keys \
-            are: {}".format(res_req_flds['_id'], set(actual_flattened_keys).difference(
-                set(true_fields + additional_fields)))
-=======
     # Data and Formats
 
     @staticmethod
@@ -394,27 +180,10 @@
             assert not (isinstance(dic, dict)
                         and 'error' in dic), cls.truncate(str(dic), 100)
         return dic
->>>>>>> df641bc1
 
     @staticmethod
     def convert_msgpack(obj):
         '''
-<<<<<<< HEAD
-            given a base query (with callback), the corresponding escaped GET url,
-            test the response and return the JSON object inside
-        '''
-        c = self.get_ok(base_url).decode('utf-8')
-        f = self.parse_url(base_url, 'callback')
-        c = re.sub('\n', '', c)
-        p = r'^(?P<callback>' + f + '\()(?P<res>\{.*\})\)$'
-        m = re.search(p, c)
-        assert m, 'JSONP object malformed'
-        r = m.groupdict()
-        # get the json object out of the callback so we can test it
-        return self._d(r['res'])
-
-    def check_jsonld(self, d, jsonld_context):
-=======
             obj is a msgpack decoded dict (strings are still byte objects).
             Traverse through obj and decode all bytes into python strings.  Return the result.
         '''
@@ -433,31 +202,10 @@
         return traverse(obj)
 
     def check_jsonld(self, jsld, jsonld_context):
->>>>>>> df641bc1
         '''
             Traverse through jsld and assert that JSON-LD contexts are inserted and then removed
             should leave jsld a context-less JSON object...(no guarantee, see below)
         '''
-<<<<<<< HEAD
-        # TODO:  Currently only tests that contexts in context file are in the object, and
-        # removes them.  Maybe should add an else to the if not k: clause, and test that no
-        # @context are in objects where they shouldn't be, to be really complete
-        def traverse(d, k):
-            # valid jsonld context?
-            if isinstance(d, list):
-                return [traverse(i, k) for i in d]
-            elif isinstance(d, dict):
-                if not k:
-                    # Root
-                    self.assertIn(
-                        '@context', d, "JSON-LD context not found in root.  Expected: {}"
-                        .format(jsonld_context['root']))
-                    self.assertDictEqual(
-                        jsonld_context['root']['@context'], d['@context'])
-                    del(d['@context'])
-                    return dict([(tk, traverse(tv, tk)) for (tk, tv) in d.items()])
-                elif k in jsonld_context['root']['@context'] and k not in jsonld_context:
-=======
         # Currently only tests that contexts in context file are in the object, and
         # removes them.  Maybe should add an else to the if not k: clause, and test that no
         # @context are in objects where they shouldn't be, to be really complete
@@ -476,28 +224,11 @@
                     del jsld['@context']
                     return {tk: traverse(tv, tk) for (tk, tv) in jsld.items()}
                 if k in jsonld_context['root']['@context'] and k not in jsonld_context:
->>>>>>> df641bc1
                     # No context, but defined in root context
                     return {tk: traverse(tv, k + '/' + tk) for (tk, tv) in jsld.items()}
                 if k in jsonld_context:
                     # Context inserted, test it, and remove it
                     self.assertIn(
-<<<<<<< HEAD
-                        '@context', d, "JSON-LD context not found in {}.  Expected: {}"
-                        .format(k, jsonld_context[k]))
-                    self.assertDictEqual(
-                        jsonld_context[k]['@context'], d['@context'])
-                    del(d['@context'])
-                    return dict([(tk, traverse(tv, k + '/' + tk)) for (tk, tv) in d.items()])
-            else:
-                return d
-
-        if 'root' not in jsonld_context:
-            return d  # can't check anything
-
-        jsonld_context = jsonld_context  # maybe not needed...
-        traverse(d, '')
-=======
                         '@context', jsld, "JSON-LD context not found in {}.  Expected: {}"
                         .format(k, jsonld_context[k]))
                     self.assertDictEqual(
@@ -600,7 +331,6 @@
             self.api + '/' + query_endpoint + '?q=' + param_q))
         assert dic.get('total', 0) > 0 and dic.get('hits', [])
         return dic
->>>>>>> df641bc1
 
 #############################################
 # Decorators for easy parameterized testing
@@ -609,41 +339,6 @@
 
 PATTR = '%values'
 
-<<<<<<< HEAD
-
-def feed(f, new_test_name, v):
-    ''' decorator to create a new test function '''
-    @wraps(f)
-    def wrapper(self):
-        return f(self, v)
-    wrapper.__name__ = new_test_name
-    if f.__doc__:
-        try:
-            wrapper.__doc__ = f.__doc__
-        except:
-            pass
-    return wrapper
-
-
-def add_test(cls, new_test_name, f, v):
-    ''' add test case with new_test_name to class cls '''
-    setattr(cls, new_test_name, feed(f, new_test_name, v))
-
-
-def parameters(*values):
-    ''' decorator to add parameter lists to tests in unittest.TestCase '''
-    def wrapper(f):
-        setattr(f, PATTR, values)
-        return f
-    return wrapper
-
-
-def parameterized(cls):
-    ''' class decorator to go through and actually add all parameterized test cases to class '''
-    for name, f in list(cls.__dict__.items()):
-        if hasattr(f, PATTR):
-            for i, v in enumerate(getattr(f, PATTR)[0]):
-=======
 
 def parameterized(cls):
     ''' Class decorator to add all parameterized test cases to class '''
@@ -660,13 +355,9 @@
     for name, method in list(cls.__dict__.items()):
         if hasattr(method, PATTR):
             for i, val in enumerate(getattr(method, PATTR)[0]):
->>>>>>> df641bc1
                 new_test_name = "{}_{}".format(name, i + 1)
                 setattr(cls, new_test_name, feed(method, new_test_name, val))
             delattr(cls, name)
-<<<<<<< HEAD
-    return cls
-=======
     return cls
 
 
@@ -675,5 +366,4 @@
     def wrapper(func):
         setattr(func, PATTR, values)
         return func
-    return wrapper
->>>>>>> df641bc1
+    return wrapper